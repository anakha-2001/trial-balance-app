--- conflicted
+++ resolved
@@ -2,28 +2,8 @@
 import axios from 'axios';
 import { JournalRow, GLAccountInfo } from '../types';
 import { v4 as uuidv4 } from 'uuid';
-<<<<<<< HEAD
+// ✅ 1. TextField is now used more, so it's a primary import
 import { Button, Autocomplete, TextField } from '@mui/material';
-=======
-// ✅ 1. TextField is now used more, so it's a primary import
-import {
-  Box,
-  Button,
-  Autocomplete,
-  TextField,
-  Typography,
-  Paper,
-  Stack,
-  Table,
-  TableBody,
-  TableCell,
-  TableContainer,
-  TableHead,
-  TableRow,
-  Card,
-  CardContent
-} from '@mui/material';
->>>>>>> 16dc8b1c
 
 const API_URL = 'http://localhost:5000/api/journal';
 
@@ -40,13 +20,8 @@
   const [isLoading, setIsLoading] = useState(true);
   const [isPosting, setIsPosting] = useState(false);
   const [error, setError] = useState<string | null>(null);
-  const [autocompleteKey, setAutocompleteKey] = useState(0);
-
-  const [showEntriesDialog, setShowEntriesDialog] = useState(false);
-  const [entryPeriods, setEntryPeriods] = useState<string[]>([]);
-  const [selectedEntryPeriod, setSelectedEntryPeriod] = useState<string | null>(null);
-  const [entryList, setEntryList] = useState<any[]>([]);
-
+
+  // --- DATA FETCHING (No changes) ---
   useEffect(() => {
     const fetchMetadata = async () => {
       try {
@@ -62,41 +37,26 @@
         setIsLoading(false);
       }
     };
-
-    const fetchEntryPeriods = async () => {
-      const res = await axios.get(`${API_URL}/entries`);
-      setEntryPeriods(res.data.periods || []);
-    };
-
     fetchMetadata();
-    fetchEntryPeriods();
   }, []);
 
-<<<<<<< HEAD
-=======
   // --- HANDLERS (No changes) ---
-
->>>>>>> 16dc8b1c
   const handleAddRow = () => {
     const newRow: JournalRow = { id: uuidv4(), selectedGlAccount: null, transactionType: 'Debit', amounts: {} };
     setRows([...rows, newRow]);
   };
-
   const handleAddPeriod = (period: string) => {
     if (period && !selectedPeriods.includes(period)) {
       setSelectedPeriods([...selectedPeriods, period]);
     }
   };
-
   const handleRowChange = (id: string, updatedValues: Partial<JournalRow>) => {
     setRows(rows.map(row => (row.id === id ? { ...row, ...updatedValues } : row)));
   };
-
   const handleAmountChange = (rowId: string, period: string, value: string) => {
     const newAmount = value === '' ? '' : parseFloat(value);
     setRows(rows.map(row => (row.id === rowId ? { ...row, amounts: { ...row.amounts, [period]: newAmount } } : row)));
   };
-
   const handlePostEntries = async () => {
     setIsPosting(true);
     setError(null);
@@ -128,31 +88,27 @@
     }
   };
 
-   if (isLoading) return <Typography variant="h6">Loading...</Typography>;
-  if (error && !isPosting) return <Typography color="error">{error}</Typography>;
+  if (isLoading) return <div>Loading...</div>;
+  if (error && !isPosting) return <div style={{ color: 'red' }}>{error}</div>;
 
   const typeOptions: Array<'Debit' | 'Credit'> = ['Debit', 'Credit'];
 
   return (
-    <Box p={3}>
-      <Card elevation={3}>
-        <CardContent>
-          <Stack direction="row" justifyContent="space-between" alignItems="center" mb={2}>
-            <Typography variant="h5" fontWeight="bold">Adjustment Journal Entries</Typography>
-            <Button variant="outlined" onClick={onBack}>← Back</Button>
-          </Stack>
-
-          {!showEntryControls && (
-            <Button variant="contained" onClick={() => setShowEntryControls(true)}>Add Journal Entry</Button>
-          )}
-
-<<<<<<< HEAD
+    <div style={{ padding: '20px', fontFamily: 'sans-serif' }}>
+      <h1>Adjustment Journal Entries</h1>
+      <Button variant="outlined" onClick={onBack} style={{ marginBottom: '15px' }}>← Back</Button>
+
+      {!showEntryControls && (
+        <Button variant="contained" onClick={() => setShowEntryControls(true)}>Add Journal Entry</Button>
+      )}
+
       {showEntryControls && (
         <div style={{ margin: '20px 0', display: 'flex', gap: '10px', alignItems: 'center' }}>
           <Button variant="contained" size="small" onClick={handleAddRow}>Add General Ledger</Button>
-
+          
+          {/* ✅ 2. Replaced "Add Period" <select> with Autocomplete */}
           <Autocomplete
-            value={null}
+            value={null} // Controlled to act as a command palette; resets after selection
             onChange={(event, newValue) => {
               if (newValue) {
                 handleAddPeriod(newValue);
@@ -195,6 +151,7 @@
                     />
                   </td>
                   <td>
+                    {/* ✅ 3. Replaced "Type" <select> with Autocomplete */}
                     <Autocomplete
                       value={row.transactionType}
                       onChange={(event, newValue) => {
@@ -203,13 +160,14 @@
                         }
                       }}
                       options={typeOptions}
-                      disableClearable
+                      disableClearable // User must select either Debit or Credit
                       renderInput={(params) => <TextField {...params} label="Type" size="small" />}
                       sx={{ width: 150 }}
                     />
                   </td>
                   {selectedPeriods.map(period => (
                     <td key={period}>
+                      {/* ✅ 4. Replaced amount <input> with TextField for consistent styling */}
                       <TextField
                         type="number"
                         size="small"
@@ -218,7 +176,7 @@
                         onChange={e => handleAmountChange(row.id, period, e.target.value)}
                         disabled={!row.selectedGlAccount}
                         sx={{ width: 150 }}
-                        inputProps={{ style: { textAlign: 'right' } }}
+                        inputProps={{ style: { textAlign: 'right' } }} // Aligns the number to the right
                       />
                     </td>
                   ))}
@@ -231,166 +189,11 @@
             <Button variant="contained" onClick={handlePostEntries} disabled={isPosting}>
               {isPosting ? 'Posting...' : 'Post Entries'}
             </Button>
-            <Button variant="outlined" onClick={() => setShowEntriesDialog(true)} style={{ marginLeft: '10px' }}>
-              View Entries
-            </Button>
             {error && <span style={{ color: 'red', marginLeft: '10px' }}>{error}</span>}
           </div>
         </>
       )}
-
-      {showEntriesDialog && (
-        <div style={{
-          position: 'fixed', top: 0, left: 0, width: '100%', height: '100%',
-          background: 'rgba(0,0,0,0.5)', display: 'flex', alignItems: 'center', justifyContent: 'center'
-        }}>
-          <div style={{ background: 'white', padding: '20px', borderRadius: '8px', width: '600px' }}>
-            <h2>View Posted Entries</h2>
-
-            <Autocomplete
-              value={selectedEntryPeriod}
-              onChange={async (event, newValue) => {
-                setSelectedEntryPeriod(newValue);
-                if (newValue) {
-                  const res = await axios.get(`${API_URL}/entries?period=${newValue}`);
-                  setEntryList(res.data.entries || []);
-                }
-              }}
-              options={entryPeriods}
-              renderInput={(params) => <TextField {...params} label="Select Period" size="small" />}
-              sx={{ marginBottom: '15px' }}
-            />
-
-            {entryList.length > 0 && (
-              <table style={{ width: '100%', borderCollapse: 'collapse', marginTop: '10px' }}>
-                <thead>
-                  <tr>
-                    <th>Hash</th>
-                    <th>GL Account</th>
-                    <th>GL Name</th>
-                    <th>Period</th>
-                    <th>Amount</th>
-                  </tr>
-                </thead>
-                <tbody>
-                  {entryList.map((entry, idx) => (
-                    <tr key={idx}>
-                      <td>{entry.hash_val}</td>
-                      <td>{entry.glAccount}</td>
-                      <td>{entry.glName}</td>
-                      <td>{entry.period}</td>
-                      <td style={{ textAlign: 'right' }}>{entry.amount}</td>
-                    </tr>
-                  ))}
-                </tbody>
-              </table>
-            )}
-
-            <div style={{ marginTop: '15px', textAlign: 'right' }}>
-              <Button variant="outlined" onClick={() => setShowEntriesDialog(false)}>Close</Button>
-            </div>
-          </div>
-        </div>
-      )}
     </div>
-=======
-          {showEntryControls && (
-            <Stack direction="row" spacing={2} alignItems="center" my={2}>
-              <Button variant="contained" size="small" onClick={handleAddRow}>
-                Add General Ledger
-              </Button>
-              <Autocomplete
-  key={autocompleteKey} // 🔁 Force rerender
-  value={null}
-  onChange={(event, newValue) => {
-    if (newValue) {
-      handleAddPeriod(newValue);
-      setAutocompleteKey(prev => prev + 1); // ✅ Force reset input after selection
-    }
-  }}
-  options={allPeriods.filter(p => !selectedPeriods.includes(p))}
-  getOptionLabel={(option) => option}
-  renderInput={(params) => <TextField {...params} label="Add Period" size="small" />}
-  sx={{ width: 200 }}
-/>
-            </Stack>
-          )}
-
-          {rows.length > 0 && (
-            <>
-              <TableContainer component={Paper} sx={{ boxShadow: 2, borderRadius: 2 }}>
-                <Table size="small">
-                  <TableHead>
-                    <TableRow>
-                      <TableCell sx={{ fontWeight: 'bold', width: '350px' }}>General Ledger Account</TableCell>
-                      <TableCell sx={{ fontWeight: 'bold', width: '170px' }}>Type</TableCell>
-                      {selectedPeriods.map(period => (
-                        <TableCell key={period} sx={{ fontWeight: 'bold', width: '170px' }}>{period}</TableCell>
-                      ))}
-                    </TableRow>
-                  </TableHead>
-                  <TableBody>
-                    {rows.map(row => (
-                      <TableRow key={row.id}>
-                        <TableCell>
-                          <Autocomplete
-                            value={allGlAccounts.find(acc => acc.glAccount === row.selectedGlAccount) || null}
-                            onChange={(event, newValue) => {
-                              handleRowChange(row.id, { selectedGlAccount: newValue?.glAccount || null });
-                            }}
-                            options={allGlAccounts}
-                            getOptionLabel={(option) => `${option.glAccount} - ${option.glName}`}
-                            isOptionEqualToValue={(option, value) => option.glAccount === value.glAccount}
-                            renderInput={(params) => <TextField {...params} label="GL Account" size="small" />}
-                            sx={{ width: 320 }}
-                          />
-                        </TableCell>
-                        <TableCell>
-                          <Autocomplete
-                            value={row.transactionType}
-                            onChange={(event, newValue) => {
-                              if (newValue) {
-                                handleRowChange(row.id, { transactionType: newValue });
-                              }
-                            }}
-                            options={typeOptions}
-                            disableClearable
-                            renderInput={(params) => <TextField {...params} label="Type" size="small" />}
-                            sx={{ width: 150 }}
-                          />
-                        </TableCell>
-                        {selectedPeriods.map(period => (
-                          <TableCell key={period}>
-                            <TextField
-                              type="number"
-                              size="small"
-                              placeholder="0.00"
-                              value={row.amounts[period] || ''}
-                              onChange={e => handleAmountChange(row.id, period, e.target.value)}
-                              disabled={!row.selectedGlAccount}
-                              sx={{ width: 150 }}
-                              inputProps={{ style: { textAlign: 'right' } }}
-                            />
-                          </TableCell>
-                        ))}
-                      </TableRow>
-                    ))}
-                  </TableBody>
-                </Table>
-              </TableContainer>
-
-              <Stack direction="row" spacing={2} mt={3} alignItems="center">
-                <Button variant="contained" onClick={handlePostEntries} disabled={isPosting}>
-                  {isPosting ? 'Posting...' : 'Post Entries'}
-                </Button>
-                {error && <Typography color="error">{error}</Typography>}
-              </Stack>
-            </>
-          )}
-        </CardContent>
-      </Card>
-    </Box>
->>>>>>> 16dc8b1c
   );
 };
 
